use super::helpers::allocations;
use super::helpers::fixtures::{get_language, get_language_queries_path};
use std::ffi::CString;
use std::{fs, ptr, slice, str};
<<<<<<< HEAD
use std::ffi::CStr;
=======
use tree_sitter::Point;
>>>>>>> 255cf0a9
use tree_sitter_tags::c_lib as c;
use tree_sitter_tags::{Error, TagsConfiguration, TagsContext};

const PYTHON_TAG_QUERY: &'static str = r#"
(
<<<<<<< HEAD
    (function_definition
      name: (identifier) @name
      body: (block . (expression_statement (string) @doc))) @definition.function
    (#strip! @doc "(^['\"\\s]*)|(['\"\\s]*$)")
=======
  (function_definition
    name: (identifier) @name
    body: (block . (expression_statement (string) @doc))) @function
  (#strip! @doc "(^['\"\\s]*)|(['\"\\s]*$)")
>>>>>>> 255cf0a9
)

(function_definition
  name: (identifier) @name) @definition.function

(
<<<<<<< HEAD
    (class_definition
        name: (identifier) @name
        body: (block
            . (expression_statement (string) @doc))) @definition.class
    (#strip! @doc "(^['\"\\s]*)|(['\"\\s]*$)")
=======
  (class_definition
    name: (identifier) @name
    body: (block
      . (expression_statement (string) @doc))) @class
  (#strip! @doc "(^['\"\\s]*)|(['\"\\s]*$)")
>>>>>>> 255cf0a9
)

(class_definition
  name: (identifier) @name) @definition.class

(call
<<<<<<< HEAD
  function: (identifier) @name) @reference.call
=======
  function: (identifier) @name) @call

(call
  function: (attribute
    attribute: (identifier) @name)) @call
>>>>>>> 255cf0a9
"#;

const JS_TAG_QUERY: &'static str = r#"
(
    (comment)* @doc .
    (class_declaration
        name: (identifier) @name) @definition.class
    (#select-adjacent! @doc @definition.class)
    (#strip! @doc "(^[/\\*\\s]*)|([/\\*\\s]*$)")
)

(
    (comment)* @doc .
    (method_definition
        name: (property_identifier) @name) @definition.method
    (#select-adjacent! @doc @definition.method)
    (#strip! @doc "(^[/\\*\\s]*)|([/\\*\\s]*$)")
)

(
    (comment)* @doc .
    (function_declaration
        name: (identifier) @name) @definition.function
    (#select-adjacent! @doc @definition.function)
    (#strip! @doc "(^[/\\*\\s]*)|([/\\*\\s]*$)")
)

(call_expression
    function: (identifier) @name) @reference.call
"#;

const RUBY_TAG_QUERY: &'static str = r#"
(method
    name: (identifier) @name) @definition.method

(method_call
    method: (identifier) @name) @reference.call

((identifier) @name @reference.call
 (#is-not? local))
"#;

#[test]
fn test_tags_python() {
    let language = get_language("python");
    let tags_config = TagsConfiguration::new(language, PYTHON_TAG_QUERY, "").unwrap();
    let mut tag_context = TagsContext::new();

    let source = br#"
    class Customer:
        """
        Data about a customer
        """

        def age(self):
            '''
            Get the customer's age
            '''
            compute_age(self.id)
    }
    "#;

    let tags = tag_context
        .generate_tags(&tags_config, source, None)
        .unwrap()
        .collect::<Result<Vec<_>, _>>()
        .unwrap();


    assert_eq!(
        tags.iter()
            .map(|t| (substr(source, &t.name_range), tags_config.syntax_type_name(t.syntax_type_id)))
            .collect::<Vec<_>>(),
        &[
            ("Customer", "class"),
            ("age", "function"),
            ("compute_age", "call"),
        ]
    );

    assert_eq!(substr(source, &tags[0].line_range), "class Customer:");
    assert_eq!(
        substr(source, &tags[1].line_range),
        "def age(self):"
    );
    assert_eq!(tags[0].docs.as_ref().unwrap(), "Data about a customer");
    assert_eq!(tags[1].docs.as_ref().unwrap(), "Get the customer's age");
}

#[test]
fn test_tags_javascript() {
    let language = get_language("javascript");
    let tags_config = TagsConfiguration::new(language, JS_TAG_QUERY, "").unwrap();
    let source = br#"
    // hi

    // Data about a customer.
    // bla bla bla
    class Customer {
        /*
         * Get the customer's age
         */
        getAge() {
        }
    }

    // ok

    class Agent {

    }
    "#;

    let mut tag_context = TagsContext::new();
    let tags = tag_context
        .generate_tags(&tags_config, source, None)
        .unwrap()
        .collect::<Result<Vec<_>, _>>()
        .unwrap();

    assert_eq!(
        tags.iter()
<<<<<<< HEAD
            .map(|t| (substr(source, &t.name_range), tags_config.syntax_type_name(t.syntax_type_id)))
            .collect::<Vec<_>>(),
        &[
            ("Customer", "class"),
            ("getAge", "method"),
            ("Agent", "class")
=======
            .map(|t| (substr(source, &t.name_range), t.span.clone(), t.kind))
            .collect::<Vec<_>>(),
        &[
            (
                "Customer",
                Point::new(5, 10)..Point::new(5, 18),
                TagKind::Class
            ),
            (
                "getAge",
                Point::new(9, 8)..Point::new(9, 14),
                TagKind::Method
            ),
            (
                "Agent",
                Point::new(15, 10)..Point::new(15, 15),
                TagKind::Class
            )
>>>>>>> 255cf0a9
        ]
    );
    assert_eq!(
        tags[0].docs.as_ref().unwrap(),
        "Data about a customer.\nbla bla bla"
    );
    assert_eq!(tags[1].docs.as_ref().unwrap(), "Get the customer's age");
    assert_eq!(tags[2].docs, None);
}

#[test]
fn test_tags_columns_measured_in_utf16_code_units() {
    let language = get_language("python");
    let tags_config = TagsConfiguration::new(language, PYTHON_TAG_QUERY, "").unwrap();
    let mut tag_context = TagsContext::new();

    let source = r#""❤️❤️❤️".hello_α_ω()"#.as_bytes();

    let tag = tag_context
        .generate_tags(&tags_config, source, None)
        .unwrap()
        .next()
        .unwrap()
        .unwrap();

    assert_eq!(substr(source, &tag.name_range), "hello_α_ω");
    assert_eq!(tag.span, Point::new(0, 21)..Point::new(0, 32));
    assert_eq!(tag.utf16_column_range, 9..18);
}

#[test]
fn test_tags_ruby() {
    let language = get_language("ruby");
    let locals_query =
        fs::read_to_string(get_language_queries_path("ruby").join("locals.scm")).unwrap();
    let tags_config = TagsConfiguration::new(language, RUBY_TAG_QUERY, &locals_query).unwrap();
    let source = strip_whitespace(
        8,
        "
        b = 1

        def foo()
            c = 1

            # a is a method because it is not in scope
            # b is a method because `b` doesn't capture variables from its containing scope
            bar a, b, c

            [1, 2, 3].each do |a|
                # a is a parameter
                # b is a method
                # c is a variable, because the block captures variables from its containing scope.
                baz a, b, c
            end
        end",
    );

    let mut tag_context = TagsContext::new();
    let tags = tag_context
        .generate_tags(&tags_config, source.as_bytes(), None)
        .unwrap()
        .collect::<Result<Vec<_>, _>>()
        .unwrap();

    assert_eq!(
        tags.iter()
            .map(|t| (
                substr(source.as_bytes(), &t.name_range),
                tags_config.syntax_type_name(t.syntax_type_id),
                (t.span.start.row, t.span.start.column),
            ))
            .collect::<Vec<_>>(),
        &[
<<<<<<< HEAD
            ("foo", "method", (2, 0)),
            ("bar", "call", (7, 4)),
            ("a", "call", (7, 8)),
            ("b", "call", (7, 11)),
            ("each", "call", (9, 14)),
            ("baz", "call", (13, 8)),
            ("b", "call", (13, 15),),
=======
            ("foo", TagKind::Method, (2, 4)),
            ("bar", TagKind::Call, (7, 4)),
            ("a", TagKind::Call, (7, 8)),
            ("b", TagKind::Call, (7, 11)),
            ("each", TagKind::Call, (9, 14)),
            ("baz", TagKind::Call, (13, 8)),
            ("b", TagKind::Call, (13, 15),),
>>>>>>> 255cf0a9
        ]
    );
}

#[test]
fn test_tags_cancellation() {
    use std::sync::atomic::{AtomicUsize, Ordering};

    allocations::record(|| {
        // Large javascript document
        let source = (0..500)
            .map(|_| "/* hi */ class A { /* ok */ b() {} }\n")
            .collect::<String>();

        let cancellation_flag = AtomicUsize::new(0);
        let language = get_language("javascript");
        let tags_config = TagsConfiguration::new(language, JS_TAG_QUERY, "").unwrap();

        let mut tag_context = TagsContext::new();
        let tags = tag_context
            .generate_tags(&tags_config, source.as_bytes(), Some(&cancellation_flag))
            .unwrap();

        for (i, tag) in tags.enumerate() {
            if i == 150 {
                cancellation_flag.store(1, Ordering::SeqCst);
            }
            if let Err(e) = tag {
                assert_eq!(e, Error::Cancelled);
                return;
            }
        }

        panic!("Expected to halt tagging with an error");
    });
}

#[test]
fn test_invalid_capture() {
    let language = get_language("python");
    let e = TagsConfiguration::new(language, "(identifier) @method", "")
        .expect_err("expected InvalidCapture error");
    assert_eq!(e, Error::InvalidCapture("method".to_string()));
}

#[test]
fn test_tags_via_c_api() {
    allocations::record(|| {
        let tagger = c::ts_tagger_new();
        let buffer = c::ts_tags_buffer_new();
        let scope_name = "source.js";
        let language = get_language("javascript");

        let source_code = strip_whitespace(
            12,
            "
            var a = 1;

            // one
            // two
            // three
            function b() {
            }

            // four
            // five
            class C extends D {

            }

            b(a);",
        );

        let c_scope_name = CString::new(scope_name).unwrap();
        let result = c::ts_tagger_add_language(
            tagger,
            c_scope_name.as_ptr(),
            language,
            JS_TAG_QUERY.as_ptr(),
            ptr::null(),
            JS_TAG_QUERY.len() as u32,
            0,
        );
        assert_eq!(result, c::TSTagsError::Ok);

        let result = c::ts_tagger_tag(
            tagger,
            c_scope_name.as_ptr(),
            source_code.as_ptr(),
            source_code.len() as u32,
            buffer,
            ptr::null(),
        );
        assert_eq!(result, c::TSTagsError::Ok);
        let tags = unsafe {
            slice::from_raw_parts(
                c::ts_tags_buffer_tags(buffer),
                c::ts_tags_buffer_tags_len(buffer) as usize,
            )
        };
        let docs = str::from_utf8(unsafe {
            slice::from_raw_parts(
                c::ts_tags_buffer_docs(buffer) as *const u8,
                c::ts_tags_buffer_docs_len(buffer) as usize,
            )
        })
        .unwrap();

        let syntax_types: Vec<&str> = unsafe {
            let mut len: u32 = 0;
            let ptr = c::ts_tagger_syntax_kinds_for_scope_name(tagger, c_scope_name.as_ptr(), &mut len);
            slice::from_raw_parts(ptr, len as usize).iter().map(|i| {
                CStr::from_ptr(*i).to_str().unwrap()
            }).collect()
        };

        assert_eq!(
            tags.iter()
                .map(|tag| (
                    syntax_types[tag.syntax_type_id as usize],
                    &source_code[tag.name_start_byte as usize..tag.name_end_byte as usize],
                    &source_code[tag.line_start_byte as usize..tag.line_end_byte as usize],
                    &docs[tag.docs_start_byte as usize..tag.docs_end_byte as usize],
                ))
                .collect::<Vec<_>>(),
            &[
                (
                    "function",
                    "b",
                    "function b() {",
                    "one\ntwo\nthree"
                ),
                (
                    "class",
                    "C",
                    "class C extends D {",
                    "four\nfive"
                ),
                ("call", "b", "b(a);", "")
            ]
        );

        c::ts_tags_buffer_delete(buffer);
        c::ts_tagger_delete(tagger);
    });
}

fn substr<'a>(source: &'a [u8], range: &std::ops::Range<usize>) -> &'a str {
    std::str::from_utf8(&source[range.clone()]).unwrap()
}

fn strip_whitespace(indent: usize, s: &str) -> String {
    s.lines()
        .skip(1)
        .map(|line| &line[line.len().min(indent)..])
        .collect::<Vec<_>>()
        .join("\n")
}<|MERGE_RESOLUTION|>--- conflicted
+++ resolved
@@ -1,62 +1,40 @@
 use super::helpers::allocations;
 use super::helpers::fixtures::{get_language, get_language_queries_path};
+use std::ffi::CStr;
 use std::ffi::CString;
 use std::{fs, ptr, slice, str};
-<<<<<<< HEAD
-use std::ffi::CStr;
-=======
 use tree_sitter::Point;
->>>>>>> 255cf0a9
 use tree_sitter_tags::c_lib as c;
 use tree_sitter_tags::{Error, TagsConfiguration, TagsContext};
 
 const PYTHON_TAG_QUERY: &'static str = r#"
 (
-<<<<<<< HEAD
-    (function_definition
-      name: (identifier) @name
-      body: (block . (expression_statement (string) @doc))) @definition.function
-    (#strip! @doc "(^['\"\\s]*)|(['\"\\s]*$)")
-=======
   (function_definition
     name: (identifier) @name
-    body: (block . (expression_statement (string) @doc))) @function
+    body: (block . (expression_statement (string) @doc))) @definition.function
   (#strip! @doc "(^['\"\\s]*)|(['\"\\s]*$)")
->>>>>>> 255cf0a9
 )
 
 (function_definition
   name: (identifier) @name) @definition.function
 
 (
-<<<<<<< HEAD
-    (class_definition
-        name: (identifier) @name
-        body: (block
-            . (expression_statement (string) @doc))) @definition.class
-    (#strip! @doc "(^['\"\\s]*)|(['\"\\s]*$)")
-=======
   (class_definition
     name: (identifier) @name
     body: (block
-      . (expression_statement (string) @doc))) @class
+      . (expression_statement (string) @doc))) @definition.class
   (#strip! @doc "(^['\"\\s]*)|(['\"\\s]*$)")
->>>>>>> 255cf0a9
 )
 
 (class_definition
   name: (identifier) @name) @definition.class
 
 (call
-<<<<<<< HEAD
   function: (identifier) @name) @reference.call
-=======
-  function: (identifier) @name) @call
 
 (call
   function: (attribute
-    attribute: (identifier) @name)) @call
->>>>>>> 255cf0a9
+    attribute: (identifier) @name)) @reference.call
 "#;
 
 const JS_TAG_QUERY: &'static str = r#"
@@ -125,10 +103,12 @@
         .collect::<Result<Vec<_>, _>>()
         .unwrap();
 
-
     assert_eq!(
         tags.iter()
-            .map(|t| (substr(source, &t.name_range), tags_config.syntax_type_name(t.syntax_type_id)))
+            .map(|t| (
+                substr(source, &t.name_range),
+                tags_config.syntax_type_name(t.syntax_type_id)
+            ))
             .collect::<Vec<_>>(),
         &[
             ("Customer", "class"),
@@ -138,10 +118,7 @@
     );
 
     assert_eq!(substr(source, &tags[0].line_range), "class Customer:");
-    assert_eq!(
-        substr(source, &tags[1].line_range),
-        "def age(self):"
-    );
+    assert_eq!(substr(source, &tags[1].line_range), "def age(self):");
     assert_eq!(tags[0].docs.as_ref().unwrap(), "Data about a customer");
     assert_eq!(tags[1].docs.as_ref().unwrap(), "Get the customer's age");
 }
@@ -179,33 +156,16 @@
 
     assert_eq!(
         tags.iter()
-<<<<<<< HEAD
-            .map(|t| (substr(source, &t.name_range), tags_config.syntax_type_name(t.syntax_type_id)))
+            .map(|t| (
+                substr(source, &t.name_range),
+                t.span.clone(),
+                tags_config.syntax_type_name(t.syntax_type_id)
+            ))
             .collect::<Vec<_>>(),
         &[
-            ("Customer", "class"),
-            ("getAge", "method"),
-            ("Agent", "class")
-=======
-            .map(|t| (substr(source, &t.name_range), t.span.clone(), t.kind))
-            .collect::<Vec<_>>(),
-        &[
-            (
-                "Customer",
-                Point::new(5, 10)..Point::new(5, 18),
-                TagKind::Class
-            ),
-            (
-                "getAge",
-                Point::new(9, 8)..Point::new(9, 14),
-                TagKind::Method
-            ),
-            (
-                "Agent",
-                Point::new(15, 10)..Point::new(15, 15),
-                TagKind::Class
-            )
->>>>>>> 255cf0a9
+            ("Customer", Point::new(5, 10)..Point::new(5, 18), "class",),
+            ("getAge", Point::new(9, 8)..Point::new(9, 14), "method",),
+            ("Agent", Point::new(15, 10)..Point::new(15, 15), "class",)
         ]
     );
     assert_eq!(
@@ -279,23 +239,13 @@
             ))
             .collect::<Vec<_>>(),
         &[
-<<<<<<< HEAD
-            ("foo", "method", (2, 0)),
+            ("foo", "method", (2, 4)),
             ("bar", "call", (7, 4)),
             ("a", "call", (7, 8)),
             ("b", "call", (7, 11)),
             ("each", "call", (9, 14)),
             ("baz", "call", (13, 8)),
             ("b", "call", (13, 15),),
-=======
-            ("foo", TagKind::Method, (2, 4)),
-            ("bar", TagKind::Call, (7, 4)),
-            ("a", TagKind::Call, (7, 8)),
-            ("b", TagKind::Call, (7, 11)),
-            ("each", TagKind::Call, (9, 14)),
-            ("baz", TagKind::Call, (13, 8)),
-            ("b", TagKind::Call, (13, 15),),
->>>>>>> 255cf0a9
         ]
     );
 }
@@ -406,10 +356,12 @@
 
         let syntax_types: Vec<&str> = unsafe {
             let mut len: u32 = 0;
-            let ptr = c::ts_tagger_syntax_kinds_for_scope_name(tagger, c_scope_name.as_ptr(), &mut len);
-            slice::from_raw_parts(ptr, len as usize).iter().map(|i| {
-                CStr::from_ptr(*i).to_str().unwrap()
-            }).collect()
+            let ptr =
+                c::ts_tagger_syntax_kinds_for_scope_name(tagger, c_scope_name.as_ptr(), &mut len);
+            slice::from_raw_parts(ptr, len as usize)
+                .iter()
+                .map(|i| CStr::from_ptr(*i).to_str().unwrap())
+                .collect()
         };
 
         assert_eq!(
@@ -422,18 +374,8 @@
                 ))
                 .collect::<Vec<_>>(),
             &[
-                (
-                    "function",
-                    "b",
-                    "function b() {",
-                    "one\ntwo\nthree"
-                ),
-                (
-                    "class",
-                    "C",
-                    "class C extends D {",
-                    "four\nfive"
-                ),
+                ("function", "b", "function b() {", "one\ntwo\nthree"),
+                ("class", "C", "class C extends D {", "four\nfive"),
                 ("call", "b", "b(a);", "")
             ]
         );
